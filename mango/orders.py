--- conflicted
+++ resolved
@@ -145,12 +145,7 @@
 @dataclass(frozen=True)
 class Order:
     DefaultMatchLimit: typing.ClassVar[int] = 20
-<<<<<<< HEAD
-    NoExpiration: typing.ClassVar[datetime] = None 
-	# datetime.fromtimestamp(0).astimezone( timezone.utc)
-=======
     NoExpiration: typing.ClassVar[datetime] = datetime_from_timestamp(0)
->>>>>>> fce7dd0c
     id: int
     client_id: int
     owner: PublicKey

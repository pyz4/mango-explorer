# # ⚠ Warning
#
# THE SOFTWARE IS PROVIDED "AS IS", WITHOUT WARRANTY OF ANY KIND, EXPRESS OR IMPLIED, INCLUDING BUT NOT
# LIMITED TO THE WARRANTIES OF MERCHANTABILITY, FITNESS FOR A PARTICULAR PURPOSE AND NONINFRINGEMENT. IN
# NO EVENT SHALL THE AUTHORS OR COPYRIGHT HOLDERS BE LIABLE FOR ANY CLAIM, DAMAGES OR OTHER LIABILITY,
# WHETHER IN AN ACTION OF CONTRACT, TORT OR OTHERWISE, ARISING FROM, OUT OF OR IN CONNECTION WITH THE
# SOFTWARE OR THE USE OR OTHER DEALINGS IN THE SOFTWARE.
#
# [🥭 Mango Markets](https://mango.markets/) support is available at:
#   [Docs](https://docs.mango.markets/)
#   [Discord](https://discord.gg/67jySBhxrg)
#   [Twitter](https://twitter.com/mangomarkets)
#   [Github](https://github.com/blockworks-foundation)
#   [Email](mailto:hello@blockworks.foundation)


import typing
import spl.token.instructions as spl_token

from solana.account import Account
from solana.publickey import PublicKey
from solana.rpc.types import TokenAccountOpts
from spl.token.client import Token as SplToken
from spl.token.constants import TOKEN_PROGRAM_ID

from .accountinfo import AccountInfo
from .addressableaccount import AddressableAccount
from .combinableinstructions import CombinableInstructions
from .context import Context
from .layouts import layouts
from .token import Token
from .tokenlookup import TokenLookup
from .tokenvalue import TokenValue
from .version import Version
from .wallet import Wallet

# # 🥭 TokenAccount class
#


class TokenAccount(AddressableAccount):
    def __init__(self, account_info: AccountInfo, version: Version, owner: PublicKey, value: TokenValue):
        super().__init__(account_info)
        self.version: Version = version
        self.owner: PublicKey = owner
        self.value: TokenValue = value

    @staticmethod
    def create(context: Context, account: Account, token: Token):
        spl_token = SplToken(context.client.compatible_client, token.mint, TOKEN_PROGRAM_ID, account)
        owner = account.public_key()
        new_account_address = spl_token.create_account(owner)
        return TokenAccount.load(context, new_account_address)

    @staticmethod
    def fetch_all_for_owner_and_token(context: Context, owner_public_key: PublicKey, token: Token) -> typing.List["TokenAccount"]:
        opts = TokenAccountOpts(mint=token.mint)

        token_accounts = context.client.get_token_accounts_by_owner(owner_public_key, opts)
<<<<<<< HEAD
=======

>>>>>>> 2206482a
        all_accounts: typing.List[TokenAccount] = []
        for token_account_response in token_accounts:
            account_info = AccountInfo._from_response_values(
                token_account_response["account"], PublicKey(token_account_response["pubkey"]))
            token_account = TokenAccount.parse(account_info, token)
            all_accounts += [token_account]

        return all_accounts

    @staticmethod
    def fetch_largest_for_owner_and_token(context: Context, owner_public_key: PublicKey, token: Token) -> typing.Optional["TokenAccount"]:
        all_accounts = TokenAccount.fetch_all_for_owner_and_token(context, owner_public_key, token)

        largest_account: typing.Optional[TokenAccount] = None
        for token_account in all_accounts:
            if largest_account is None or token_account.value.value > largest_account.value.value:
                largest_account = token_account

        return largest_account

    @staticmethod
    def fetch_or_create_largest_for_owner_and_token(context: Context, account: Account, token: Token) -> "TokenAccount":
        all_accounts = TokenAccount.fetch_all_for_owner_and_token(context, account.public_key(), token)

        largest_account: typing.Optional[TokenAccount] = None
        for token_account in all_accounts:
            if largest_account is None or token_account.value.value > largest_account.value.value:
                largest_account = token_account

        if largest_account is None:
            return TokenAccount.create(context, account, token)

        return largest_account

    @staticmethod
    def find_or_create_token_address_to_use(context: Context, wallet: Wallet, owner: PublicKey, token: Token) -> PublicKey:
        # This is a root wallet account - get the token account to use.
        associated_token_address = spl_token.get_associated_token_address(owner, token.mint)
        token_account: typing.Optional[TokenAccount] = TokenAccount.load(context, associated_token_address)
        if token_account is not None:
            # The associated token account exists so use it
            return associated_token_address

        # There is no associated token account. See if they have an old-style non-associated token account.
        largest = TokenAccount.fetch_largest_for_owner_and_token(context, owner, token)
        if largest is not None:
            # There is an old-style account so use that.
            return largest.address

        # There is no old-style token account either, so create the proper associated token account.
        signer = CombinableInstructions.from_wallet(wallet)
        create_instruction = spl_token.create_associated_token_account(wallet.address, owner, token.mint)
        create = CombinableInstructions.from_instruction(create_instruction)

        transaction_ids = (signer + create).execute(context)
        context.client.wait_for_confirmation(transaction_ids)

        return associated_token_address

    @staticmethod
    def from_layout(layout: typing.Any, account_info: AccountInfo, token: Token) -> "TokenAccount":
        token_value = TokenValue(token, token.shift_to_decimals(layout.amount))
        return TokenAccount(account_info, Version.UNSPECIFIED, layout.owner, token_value)

    @staticmethod
    def parse(account_info: AccountInfo, token: typing.Optional[Token] = None, token_lookup: typing.Optional[TokenLookup] = None) -> "TokenAccount":
        data = account_info.data
        if len(data) != layouts.TOKEN_ACCOUNT.sizeof():
            raise Exception(
                f"Data length ({len(data)}) does not match expected size ({layouts.TOKEN_ACCOUNT.sizeof()})")

        layout = layouts.TOKEN_ACCOUNT.parse(data)
        if token is None:
            if token_lookup is None:
                raise Exception("Neither 'Token' or 'TokenLookup' specified for parsing token data.")
            token = token_lookup.find_by_mint(layout.mint)
            if token is None:
                raise Exception(f"Could not find token data for token with mint '{layout.mint}'")

        return TokenAccount.from_layout(layout, account_info, token)

    @staticmethod
    def load(context: Context, address: PublicKey) -> typing.Optional["TokenAccount"]:
        account_info = AccountInfo.load(context, address)
        if account_info is None or (len(account_info.data) != layouts.TOKEN_ACCOUNT.sizeof()):
            return None
        return TokenAccount.parse(account_info, token_lookup=context.token_lookup)

    def __str__(self) -> str:
        return f"« Token: Address: {self.address}, Owner: {self.owner}, Value: {self.value} »"<|MERGE_RESOLUTION|>--- conflicted
+++ resolved
@@ -57,10 +57,7 @@
         opts = TokenAccountOpts(mint=token.mint)
 
         token_accounts = context.client.get_token_accounts_by_owner(owner_public_key, opts)
-<<<<<<< HEAD
-=======
 
->>>>>>> 2206482a
         all_accounts: typing.List[TokenAccount] = []
         for token_account_response in token_accounts:
             account_info = AccountInfo._from_response_values(

# # ⚠ Warning
#
# THE SOFTWARE IS PROVIDED "AS IS", WITHOUT WARRANTY OF ANY KIND, EXPRESS OR IMPLIED, INCLUDING BUT NOT
# LIMITED TO THE WARRANTIES OF MERCHANTABILITY, FITNESS FOR A PARTICULAR PURPOSE AND NONINFRINGEMENT. IN
# NO EVENT SHALL THE AUTHORS OR COPYRIGHT HOLDERS BE LIABLE FOR ANY CLAIM, DAMAGES OR OTHER LIABILITY,
# WHETHER IN AN ACTION OF CONTRACT, TORT OR OTHERWISE, ARISING FROM, OUT OF OR IN CONNECTION WITH THE
# SOFTWARE OR THE USE OR OTHER DEALINGS IN THE SOFTWARE.
#
# [🥭 Mango Markets](https://mango.markets/) support is available at:
#   [Docs](https://docs.mango.markets/)
#   [Discord](https://discord.gg/67jySBhxrg)
#   [Twitter](https://twitter.com/mangomarkets)
#   [Github](https://github.com/blockworks-foundation)
#   [Email](mailto:hello@blockworks.foundation)


import logging
import time
import typing

from decimal import Decimal
from solana.publickey import PublicKey
from solana.rpc.types import RPCResponse

from .constants import SOL_DECIMAL_DIVISOR
from .context import Context
from .encoding import decode_binary, encode_binary


# # 🥭 AccountInfo class
#
class AccountInfo:
    def __init__(self, address: PublicKey, executable: bool, lamports: Decimal, owner: PublicKey, rent_epoch: Decimal, data: bytes):
        self.logger: logging.Logger = logging.getLogger(self.__class__.__name__)
        self.address: PublicKey = address
        self.executable: bool = executable
        self.lamports: Decimal = lamports
        self.owner: PublicKey = owner
        self.rent_epoch: Decimal = rent_epoch
        self.data: bytes = data

    @property
    def sols(self) -> Decimal:
        return self.lamports / SOL_DECIMAL_DIVISOR

    def encoded_data(self) -> typing.Sequence:
        return encode_binary(self.data)

    def __str__(self) -> str:
        return f"""« AccountInfo [{self.address}]:
    Owner: {self.owner}
    Executable: {self.executable}
    Lamports: {self.lamports}
    Rent Epoch: {self.rent_epoch}
»"""

    def __repr__(self) -> str:
        return f"{self}"

    @staticmethod
    def load(context: Context, address: PublicKey) -> typing.Optional["AccountInfo"]:
<<<<<<< HEAD
        result: typing.Optional[typing.Dict[str, typing.Any]] = context.client.get_account_info(address)
        if result is None or result["value"] is None:
=======
        result = context.client.get_account_info(address)
        if result["value"] is None:
>>>>>>> 2206482a
            return None

        return AccountInfo._from_response_values(result["value"], address)

    @staticmethod
    def load_multiple(context: Context, addresses: typing.Sequence[PublicKey], chunk_size: int = 100, sleep_between_calls: float = 0.0) -> typing.Sequence["AccountInfo"]:
        # This is a tricky one to get right.
        # Some errors this can generate:
        #  413 Client Error: Payload Too Large for url
        #  Error response from server: 'Too many inputs provided; max 100', code: -32602
        address_strings: typing.Sequence[str] = list(map(PublicKey.__str__, addresses))
        multiple: typing.List[AccountInfo] = []
        chunks = AccountInfo._split_list_into_chunks(address_strings, chunk_size)
        for counter, chunk in enumerate(chunks):
<<<<<<< HEAD
            result: typing.Sequence[typing.Dict] = context.client.get_multiple_accounts(chunk)
            response_value_list = zip(result, addresses)
=======
            results = context.client.get_multiple_accounts([*chunk])
            response_value_list = zip(results, addresses)
>>>>>>> 2206482a
            multiple += list(map(lambda pair: AccountInfo._from_response_values(pair[0], pair[1]), response_value_list))
            if (sleep_between_calls > 0.0) and (counter < (len(chunks) - 1)):
                time.sleep(sleep_between_calls)

        return multiple

    @staticmethod
    def _from_response_values(response_values: typing.Dict[str, typing.Any], address: PublicKey) -> "AccountInfo":
        executable = bool(response_values["executable"])
        lamports = Decimal(response_values["lamports"])
        owner = PublicKey(response_values["owner"])
        rent_epoch = Decimal(response_values["rentEpoch"])
        data = decode_binary(response_values["data"])
        return AccountInfo(address, executable, lamports, owner, rent_epoch, data)

    @staticmethod
    def from_response(response: RPCResponse, address: PublicKey) -> "AccountInfo":
        return AccountInfo._from_response_values(response["result"]["value"], address)

    @staticmethod
    def _split_list_into_chunks(to_chunk: typing.Sequence, chunk_size: int = 100) -> typing.Sequence[typing.Sequence]:
        chunks = []
        start = 0
        while start < len(to_chunk):
            chunk = to_chunk[start:start + chunk_size]
            chunks += [chunk]
            start += chunk_size
        return chunks<|MERGE_RESOLUTION|>--- conflicted
+++ resolved
@@ -59,13 +59,8 @@
 
     @staticmethod
     def load(context: Context, address: PublicKey) -> typing.Optional["AccountInfo"]:
-<<<<<<< HEAD
-        result: typing.Optional[typing.Dict[str, typing.Any]] = context.client.get_account_info(address)
-        if result is None or result["value"] is None:
-=======
         result = context.client.get_account_info(address)
         if result["value"] is None:
->>>>>>> 2206482a
             return None
 
         return AccountInfo._from_response_values(result["value"], address)
@@ -80,13 +75,8 @@
         multiple: typing.List[AccountInfo] = []
         chunks = AccountInfo._split_list_into_chunks(address_strings, chunk_size)
         for counter, chunk in enumerate(chunks):
-<<<<<<< HEAD
-            result: typing.Sequence[typing.Dict] = context.client.get_multiple_accounts(chunk)
-            response_value_list = zip(result, addresses)
-=======
             results = context.client.get_multiple_accounts([*chunk])
             response_value_list = zip(results, addresses)
->>>>>>> 2206482a
             multiple += list(map(lambda pair: AccountInfo._from_response_values(pair[0], pair[1]), response_value_list))
             if (sleep_between_calls > 0.0) and (counter < (len(chunks) - 1)):
                 time.sleep(sleep_between_calls)

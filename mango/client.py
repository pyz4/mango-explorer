--- conflicted
+++ resolved
@@ -336,18 +336,11 @@
 
         if slot_to_check >= self.__latest_slot:
             self.__latest_slot = slot_to_check
-<<<<<<< HEAD
             self._logger.debug(f"Only accepting data from slot {self.latest_slot} onwards now.")
             return True
 
         self._logger.debug(f"Lagging behind latest slot by {self.__latest_slot - slot_to_check}")
         return (slot_to_check > self.__latest_slot - within) 
-=======
-            self._logger.debug(
-                f"Only accepting data from slot {self.latest_slot} onwards now."
-            )
-        return True
->>>>>>> 126fa025
 
 
 class TransactionMonitor(metaclass=abc.ABCMeta):

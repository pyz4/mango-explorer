--- conflicted
+++ resolved
@@ -22,22 +22,12 @@
 from rx.scheduler import ThreadPoolScheduler
 from solana.publickey import PublicKey
 from solana.rpc.commitment import Commitment
-<<<<<<< HEAD
-from solana.rpc.types import RPCError, RPCResponse, TxOpts
-
-from .client import BetterClient
-from .constants import MangoConstants
-from .market import CompoundMarketLookup, MarketLookup
-from .spotmarket import SpotMarketLookup
-from .token import TokenLookup
-=======
 
 from .client import BetterClient
 from .constants import MangoConstants
 from .instructionreporter import InstructionReporter, CompoundInstructionReporter
 from .marketlookup import MarketLookup
 from .tokenlookup import TokenLookup
->>>>>>> 2206482a
 
 
 # Probably best to access this through the Context object
@@ -53,14 +43,6 @@
                  serum_program_address: PublicKey, group_name: str, group_address: PublicKey,
                  token_lookup: TokenLookup, market_lookup: MarketLookup):
         self.logger: logging.Logger = logging.getLogger(self.__class__.__name__)
-<<<<<<< HEAD
-        self.client: BetterClient = BetterClient.from_configuration(
-            "Mango Explorer", cluster, cluster_url, Commitment("processed"), False)
-        self.cluster: str = cluster
-        self.cluster_url: str = cluster_url
-        self.program_id: PublicKey = configured_program_id
-        self.dex_program_id: PublicKey = dex_program_id
-=======
         self.name: str = name
         instruction_reporter: InstructionReporter = CompoundInstructionReporter.from_addresses(
             mango_program_address, serum_program_address)
@@ -68,7 +50,6 @@
             name, cluster_name, cluster_url, Commitment("processed"), skip_preflight, instruction_reporter)
         self.mango_program_address: PublicKey = mango_program_address
         self.serum_program_address: PublicKey = serum_program_address
->>>>>>> 2206482a
         self.group_name: str = group_name
         self.group_address: PublicKey = group_address
         self.token_lookup: TokenLookup = token_lookup
@@ -85,34 +66,6 @@
     def pool_scheduler(self) -> ThreadPoolScheduler:
         return _pool_scheduler
 
-<<<<<<< HEAD
-    @staticmethod
-    def default():
-        return Context(default_cluster, default_cluster_url, default_program_id,
-                       default_dex_program_id, default_group_name, default_group_id)
-
-    def fetch_sol_balance(self, account_public_key: PublicKey) -> Decimal:
-        return self.client.get_balance(account_public_key, commitment=self.commitment)
-
-    def unwrap_or_raise_exception(self, response: RPCResponse) -> typing.Any:
-        if "error" in response:
-            if response["error"] is str:
-                message: str = typing.cast(str, response["error"])
-                code: int = -1
-            else:
-                error: RPCError = typing.cast(RPCError, response["error"])
-                message = error["message"]
-                code = error["code"]
-            raise Exception(
-                f"Error response from server: '{message}', code: {code}")
-
-        return response["result"]
-
-    def unwrap_transaction_id_or_raise_exception(self, response: RPCResponse) -> str:
-        return typing.cast(str, self.unwrap_or_raise_exception(response))
-
-=======
->>>>>>> 2206482a
     def random_client_id(self) -> int:
         # 9223372036854775807 is sys.maxsize for 64-bit systems, with a bit_length of 63.
         # We explicitly want to use a max of 64-bits though, so we use the number instead of
@@ -125,134 +78,7 @@
             if group["cluster"] == self.client.cluster_name and group["publicKey"] == group_address_str:
                 return group["name"]
 
-<<<<<<< HEAD
-    def lookup_oracle_name(self, token_address: PublicKey) -> str:
-        return Context._lookup_name_by_address(token_address, MangoConstants[self.cluster]["oracles"]) or "« Unknown Oracle »"
-
-    def new_from_cluster(self, cluster: str) -> "Context":
-        cluster_url = MangoConstants["cluster_urls"][cluster]
-        program_id = PublicKey(MangoConstants[cluster]["mango_program_id"])
-        dex_program_id = PublicKey(MangoConstants[cluster]["dex_program_id"])
-        group_id = PublicKey(MangoConstants[cluster]["mango_groups"][self.group_name]["mango_group_pk"])
-
-        return Context(cluster, cluster_url, program_id, dex_program_id, self.group_name, group_id)
-
-    def new_from_cluster_url(self, cluster_url: str) -> "Context":
-        return Context(self.cluster, cluster_url, self.program_id, self.dex_program_id, self.group_name, self.group_id)
-
-    def new_from_group_name(self, group_name: str) -> "Context":
-        group_id = PublicKey(MangoConstants[self.cluster]["mango_groups"][group_name]["mango_group_pk"])
-
-        # If this Context had the old 3-token Group, we need to override it's program ID.
-        program_id = self.program_id
-        if self.group_id == _OLD_3_TOKEN_GROUP_ID:
-            program_id = PublicKey(MangoConstants[self.cluster]["mango_program_id"])
-
-        return Context(self.cluster, self.cluster_url, program_id, self.dex_program_id, group_name, group_id)
-
-    def new_from_group_id(self, group_id: PublicKey) -> "Context":
-        actual_group_name = "« Unknown Group »"
-        group_id_str = str(group_id)
-        for group_name in MangoConstants[self.cluster]["mango_groups"]:
-            if MangoConstants[self.cluster]["mango_groups"][group_name]["mango_group_pk"] == group_id_str:
-                actual_group_name = group_name
-                break
-
-        # If this Context had the old 3-token Group, we need to override it's program ID.
-        program_id = self.program_id
-        if self.group_id == _OLD_3_TOKEN_GROUP_ID:
-            program_id = PublicKey(MangoConstants[self.cluster]["mango_program_id"])
-
-        return Context(self.cluster, self.cluster_url, program_id, self.dex_program_id, actual_group_name, group_id)
-
-    @staticmethod
-    def from_command_line(cluster: str, cluster_url: str, program_id: PublicKey,
-                          dex_program_id: PublicKey, group_name: str,
-                          group_id: PublicKey) -> "Context":
-        # Here we should have values for all our parameters (because they'll either be specified
-        # on the command-line or will be the default_* value) but we may be in the situation where
-        # a group name is specified but not a group ID, and in that case we want to look up the
-        # group ID.
-        #
-        # In that situation, the group_name will not be default_group_name but the group_id will
-        # still be default_group_id. In that situation we want to override what we were passed
-        # as the group_id.
-        if (group_name != default_group_name) and (group_id == default_group_id):
-            group_id = PublicKey(MangoConstants[cluster]["mango_groups"][group_name]["mango_group_pk"])
-
-        return Context(cluster, cluster_url, program_id, dex_program_id, group_name, group_id)
-
-    @staticmethod
-    def from_cluster_and_group_name(cluster: str, group_name: str) -> "Context":
-        cluster_url = MangoConstants["cluster_urls"][cluster]
-        program_id = PublicKey(MangoConstants[cluster]["mango_program_id"])
-        dex_program_id = PublicKey(MangoConstants[cluster]["dex_program_id"])
-        group_id = PublicKey(MangoConstants[cluster]["mango_groups"][group_name]["mango_group_pk"])
-
-        return Context(cluster, cluster_url, program_id, dex_program_id, group_name, group_id)
-
-    # Configuring a `Context` is a common operation for command-line programs and can involve a
-    # lot of duplicate code.
-    #
-    # This function centralises some of it to ensure consistency and readability.
-    #
-    @staticmethod
-    def add_command_line_parameters(parser: argparse.ArgumentParser, logging_default=logging.INFO) -> None:
-        parser.add_argument("--cluster", type=str, default=default_cluster,
-                            help="Solana RPC cluster name")
-        parser.add_argument("--cluster-url", type=str, default=default_cluster_url,
-                            help="Solana RPC cluster URL")
-        parser.add_argument("--program-id", type=str, default=default_program_id,
-                            help="Mango program ID/address")
-        parser.add_argument("--dex-program-id", type=str, default=default_dex_program_id,
-                            help="DEX program ID/address")
-        parser.add_argument("--group-name", type=str, default=default_group_name,
-                            help="Mango group name")
-        parser.add_argument("--group-id", type=str, default=default_group_id,
-                            help="Mango group ID/address")
-
-        parser.add_argument("--token-data-file", type=str, default="solana.tokenlist.json",
-                            help="data file that contains token symbols, names, mints and decimals (format is same as https://raw.githubusercontent.com/solana-labs/token-list/main/src/tokens/solana.tokenlist.json)")
-
-        # This isn't really a Context thing but we don't have a better place for it (yet) and we
-        # don't want to duplicate it in every command.
-        parser.add_argument("--log-level", default=logging_default, type=lambda level: getattr(logging, level),
-                            help="level of verbosity to log (possible values: DEBUG, INFO, WARNING, ERROR, CRITICAL)")
-
-    # This function is the converse of `add_command_line_parameters()` - it takes
-    # an argument of parsed command-line parameters and expects to see the ones it added
-    # to that collection in the `add_command_line_parameters()` call.
-    #
-    # It then uses those parameters to create a properly-configured `Context` object.
-    #
-    @staticmethod
-    def from_command_line_parameters(args: argparse.Namespace) -> "Context":
-        # Here we should have values for all our parameters (because they'll either be specified
-        # on the command-line or will be the default_* value) but we may be in the situation where
-        # a group name is specified but not a group ID, and in that case we want to look up the
-        # group ID.
-        #
-        # In that situation, the group_name will not be default_group_name but the group_id will
-        # still be default_group_id. In that situation we want to override what we were passed
-        # as the group_id.
-        group_id = args.group_id
-        if (args.group_name != default_group_name) and (group_id == default_group_id):
-            group_id = PublicKey(MangoConstants[args.cluster]["mango_groups"][args.group_name]["mango_group_pk"])
-
-        # Same problem here, but with cluster names and URLs. We want someone to be able to change the
-        # cluster just by changing the cluster name.
-        cluster_url = args.cluster_url
-        if (args.cluster != default_cluster) and (cluster_url == default_cluster_url):
-            cluster_url = MangoConstants["cluster_urls"][args.cluster]
-
-        program_id = args.program_id
-        if group_id == PublicKey("7pVYhpKUHw88neQHxgExSH6cerMZ1Axx1ALQP9sxtvQV"):
-            program_id = PublicKey("JD3bq9hGdy38PuWQ4h2YJpELmHVGPPfFSuFkpzAd9zfu")
-
-        return Context(args.cluster, cluster_url, program_id, args.dex_program_id, args.group_name, group_id)
-=======
         return "« Unknown Group »"
->>>>>>> 2206482a
 
     def __str__(self) -> str:
         return f"""« 𝙲𝚘𝚗𝚝𝚎𝚡𝚝 '{self.name}':

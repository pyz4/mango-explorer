--- conflicted
+++ resolved
@@ -73,7 +73,6 @@
             mango.output(f"               {balance_text:<45}{value_text}")
     mango.output(f"Total Value:   {total_in_wallet}")
 
-<<<<<<< HEAD
 mango_accounts = mango.Account.load_all_for_owner(context, address, group)
 grand_total: mango.InstrumentValue = mango.InstrumentValue(
     group.shared_quote_token, total_in_wallet.value
@@ -106,81 +105,4 @@
     if mango.output_formatter.format == mango.OutputFormat.TEXT:
         mango.output("Account Value:", account_value)
 
-mango.output(f"\nGrand Total:   {grand_total}")
-=======
-    mango_accounts = mango.Account.load_all_for_owner(context, address, group)
-    account_value: mango.InstrumentValue = mango.InstrumentValue(
-        group.shared_quote_token, Decimal(0)
-    )
-    quote_token_free_in_open_orders: mango.InstrumentValue = mango.InstrumentValue(
-        group.shared_quote_token, Decimal(0)
-    )
-    quote_token_total_in_open_orders: mango.InstrumentValue = mango.InstrumentValue(
-        group.shared_quote_token, Decimal(0)
-    )
-    grand_total: mango.InstrumentValue = total_in_wallet
-    for account in mango_accounts:
-        mango.output(
-            "\n⚠ WARNING! ⚠ This is a work-in-progress and these figures may be wrong!\n"
-        )
-        mango.output(f"\nAccount Balances [{account.address}]:")
-        at_least_one_output: bool = False
-        open_orders: typing.Dict[
-            str, mango.OpenOrders
-        ] = account.load_all_spot_open_orders(context)
-        for asset in account.base_slots:
-            if (
-                (asset.deposit.value != 0)
-                or (asset.borrow.value != 0)
-                or (asset.net_value.value != 0)
-                or ((asset.perp_account is not None) and not asset.perp_account.empty)
-            ):
-                at_least_one_output = True
-                report: mango.AccountInstrumentValues = (
-                    mango.AccountInstrumentValues.from_account_basket_base_token(
-                        asset, open_orders, group
-                    )
-                )
-                # mango.output(report)
-                market_cache: mango.MarketCache = group.market_cache_from_cache(
-                    cache, report.base_token
-                )
-                price_from_cache: mango.InstrumentValue = group.token_price_from_cache(
-                    cache, report.base_token
-                )
-                priced_report: mango.AccountInstrumentValues = report.priced(
-                    market_cache
-                )
-                account_value += priced_report.net_value
-                quote_token_free_in_open_orders += priced_report.quote_token_free
-                quote_token_total_in_open_orders += priced_report.quote_token_total
-                mango.output(priced_report)
-
-        quote_report = mango.AccountInstrumentValues(
-            account.shared_quote_token,
-            account.shared_quote_token,
-            account.shared_quote.raw_deposit,
-            account.shared_quote.deposit,
-            account.shared_quote.raw_borrow,
-            account.shared_quote.borrow,
-            mango.InstrumentValue(group.shared_quote_token, Decimal(0)),
-            mango.InstrumentValue(group.shared_quote_token, Decimal(0)),
-            quote_token_free_in_open_orders,
-            quote_token_total_in_open_orders,
-            mango.InstrumentValue(group.shared_quote_token, Decimal(0)),
-            Decimal(0),
-            Decimal(0),
-            mango.InstrumentValue(group.shared_quote_token, Decimal(0)),
-            mango.InstrumentValue(group.shared_quote_token, Decimal(0)),
-            Decimal(0),
-            Decimal(0),
-            mango.NullLotSizeConverter(),
-        )
-        account_value += quote_report.net_value + quote_token_total_in_open_orders
-        mango.output(quote_report)
-
-        mango.output(f"Account Total: {account_value}")
-        grand_total += account_value
-
-    mango.output(f"\nGrand Total:   {grand_total}")
->>>>>>> 17d2f8f8
+mango.output(f"\nGrand Total:   {grand_total}")
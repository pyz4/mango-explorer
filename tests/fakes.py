--- conflicted
+++ resolved
@@ -10,15 +10,9 @@
 from solana.rpc.types import RPCResponse
 
 
-<<<<<<< HEAD
-class MockClient(mango.CompatibleClient):
-    def __init__(self):
-        super().__init__("Test", "local", "http://localhost", "processed", False)
-=======
 class MockCompatibleClient(mango.CompatibleClient):
     def __init__(self):
         super().__init__("test", "local", "http://localhost", "processed", "base64", mango.InstructionReporter())
->>>>>>> 2206482a
         self.token_accounts_by_owner = []
 
     def get_token_accounts_by_owner(self, *args, **kwargs) -> RPCResponse:
@@ -65,15 +59,10 @@
                             mango_program_address=fake_seeded_public_key("Mango program address"),
                             serum_program_address=fake_seeded_public_key("Serum program address"),
                             group_name="TEST_GROUP",
-<<<<<<< HEAD
-                            group_id=fake_seeded_public_key("group ID"))
-    context.client = mango.BetterClient(MockClient())
-=======
                             group_address=fake_seeded_public_key("group ID"),
                             token_lookup=mango.NullTokenLookup(),
                             market_lookup=mango.NullMarketLookup())
     context.client = MockClient()
->>>>>>> 2206482a
     return context
 
 
